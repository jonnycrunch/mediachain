name := "l_space"

version := "0.0.1-WORKPRINT"

scalaVersion := "2.11.7"

mainClass := Some("org.mediachain.LSpace")

libraryDependencies ++= Seq(
  "com.michaelpollmeier" % "gremlin-scala_2.11" % "3.1.0-incubating.1",
  "com.michaelpollmeier" % "orientdb-gremlin" % "3.1.0-incubating.1",
  "com.tinkerpop.blueprints" % "blueprints-core" % "2.6.0",
  "org.typelevel" %% "cats" % "0.4.1",
<<<<<<< HEAD
  "org.specs2" %% "specs2-core" % "3.7" % "test",
  "org.scalacheck" %% "scalacheck" % "1.13.0" % "test"
=======
  "com.chuusai" %% "shapeless" % "2.2.5",
  "org.specs2" %% "specs2-core" % "3.7" % "test"
>>>>>>> a2548510
)

scalacOptions in Test ++= Seq("-Yrangepos")
<|MERGE_RESOLUTION|>--- conflicted
+++ resolved
@@ -11,13 +11,9 @@
   "com.michaelpollmeier" % "orientdb-gremlin" % "3.1.0-incubating.1",
   "com.tinkerpop.blueprints" % "blueprints-core" % "2.6.0",
   "org.typelevel" %% "cats" % "0.4.1",
-<<<<<<< HEAD
   "org.specs2" %% "specs2-core" % "3.7" % "test",
   "org.scalacheck" %% "scalacheck" % "1.13.0" % "test"
-=======
-  "com.chuusai" %% "shapeless" % "2.2.5",
-  "org.specs2" %% "specs2-core" % "3.7" % "test"
->>>>>>> a2548510
+  "com.chuusai" %% "shapeless" % "2.2.5"
 )
 
 scalacOptions in Test ++= Seq("-Yrangepos")
