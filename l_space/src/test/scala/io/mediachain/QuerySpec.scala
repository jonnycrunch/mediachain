--- conflicted
+++ resolved
@@ -69,13 +69,8 @@
     val queriedCanonical = Query.findPerson(context.graph, context.objects.person)
 
     queriedCanonical must beRightXor { (person: Canonical) =>
-<<<<<<< HEAD
-      person.canonicalID == context.objects.personCanonical.canonicalID &&
-        person.id.isDefined
-=======
-      (person.canonicalID must_== context.q.personCanonical.canonicalID) and
+      (person.canonicalID must_== context.objects.personCanonical.canonicalID) and
         (person.id must beSome)
->>>>>>> 6e0d2b71
     }
   }
 
@@ -84,11 +79,7 @@
       Query.findAuthorForBlob(context.graph, context.objects.photoBlob)
 
     queriedAuthor must beRightXor { (c: Canonical) =>
-<<<<<<< HEAD
-      c.canonicalID == context.objects.personCanonical.canonicalID
-=======
-      c.canonicalID must_== context.q.personCanonical.canonicalID
->>>>>>> 6e0d2b71
+      c.canonicalID must_== context.objects.personCanonical.canonicalID
     }
   }
 
@@ -96,11 +87,7 @@
     val queriedWorks = Query.findWorks(context.graph, context.objects.person)
 
     queriedWorks must beRightXor { (s: List[Canonical]) =>
-<<<<<<< HEAD
-      s.contains(context.objects.photoBlobCanonical)
-=======
-      s must contain(context.q.photoBlobCanonical)
->>>>>>> 6e0d2b71
+      s must contain(context.objects.photoBlobCanonical)
     }
   }
 
@@ -115,15 +102,9 @@
 
   def findsCanonicalForModifiedBlob = { context: GraphFixture.Context =>
 
-<<<<<<< HEAD
     val parentCanonical = Query.findPhotoBlob(context.graph, context.objects.photoBlob)
     val childCanonical = Query.findCanonicalForBlob(context.graph, context.objects.modifiedPhotoBlob)
-    (childCanonical must beRightXor()) and
-=======
-    val parentCanonical = Query.findPhotoBlob(context.graph, context.q.photoBlob)
-    val childCanonical = Query.findCanonicalForBlob(context.graph, context.q.modifiedPhotoBlob)
     (childCanonical must beRightXor) and
->>>>>>> 6e0d2b71
       (childCanonical must_== parentCanonical)
   }
 
