--- conflicted
+++ resolved
@@ -12,7 +12,8 @@
   person: Person,
   personCanonical: Canonical,
   photoBlob: PhotoBlob,
-  photoBlobCanonical: Canonical
+  photoBlobCanonical: Canonical,
+  modifiedPhotoBlob: PhotoBlob
   );
 
 case class QuerySpecContext(graph: Graph, q: QueryObjects)
@@ -24,6 +25,10 @@
       val desc = "shiny!"
       val date = "2016-02-22T19:04:13+00:00"
       PhotoBlob(None, title, desc, date, None)
+    }
+
+    def getModifiedPhotoBlob: PhotoBlob = {
+      getPhotoBlob.copy(description = "Stars are pretty...")
     }
 
     def getPerson: Person = {
@@ -38,6 +43,11 @@
     val canonicalV = graph + photoBlobCanonical
     canonicalV --- DescribedBy --> photoBlobV
 
+    // add a revision to a photo
+    val modifiedBlob = getModifiedPhotoBlob
+    val modifiedBlobV = graph + modifiedBlob
+    photoBlobV --- ModifiedBy --> modifiedBlobV
+
     // add an author for the photo
     val person = getPerson
     val personV = graph + person
@@ -46,27 +56,12 @@
     personCanonicalV --- DescribedBy --> personV
     photoBlobV --- AuthoredBy --> personCanonicalV
 
-    QueryObjects(person, personCanonical, photoBlob, photoBlobCanonical)
+    QueryObjects(person, personCanonical, photoBlob, photoBlobCanonical, modifiedBlob)
   }
 
   // TODO: can you figure out how to abstract out the connection creation?
   def foreach[R: AsResult](f: QuerySpecContext => R): Result = {
 
-<<<<<<< HEAD
-  def is =
-    s2"""
-        Finds a Person's canonical given a Person  $findsPerson
-        Finds the corresponding Canonical given a PhotoBlob $findsPhoto
-        Does not find a non-matching PhotoBlob $doesNotFindPhoto
-        Finds Canonical for a modified PhotoBlob $findsCanonicalForModifiedBlob
-      """
-
-  def getPhotoBlob: PhotoBlob = {
-    val title = "A Starry Night"
-    val desc = "shiny!"
-    val date = "2016-02-22T19:04:13+00:00"
-    PhotoBlob(None, title, desc, date, None)
-=======
     lazy val graph = new OrientGraphFactory(s"memory:test-${math.random}").getNoTx()
     try {
       val queryObjects = setupTree(graph)
@@ -74,7 +69,6 @@
     } finally {
       graph.database().drop()
     }
->>>>>>> 293c0465
   }
 
   def is =
@@ -108,7 +102,7 @@
   }
 
   def findsAuthor = { context: QuerySpecContext =>
-    val queriedAuthor = Query.findAuthor(context.graph, context.q.photoBlob)
+    val queriedAuthor = Query.findAuthorForBlob(context.graph, context.q.photoBlob)
 
     queriedAuthor must beSome[Canonical].which(c =>
       c.canonicalID == context.q.personCanonical.canonicalID)
@@ -140,21 +134,13 @@
     queriedPhoto must beNone
   }
 
-  def findsCanonicalForModifiedBlob = { graph: OrientGraph =>
-    val photoBlob = getPhotoBlob
-    val parentVertex = graph + photoBlob
-    val canonical = Canonical.create()
-    val canonicalVertex = graph + canonical
-    canonicalVertex --- DescribedBy --> parentVertex
+  def findsCanonicalForModifiedBlob = { context: QuerySpecContext =>
 
-    val mutated = photoBlob.copy(description = mutate(photoBlob.description))
-    val mutatedVertex = graph + mutated
-    parentVertex --- ModifiedBy --> mutatedVertex
-
-    graph.commit()
-    val parentCanonical = Query.findCanonicalForBlob(graph, parentVertex.id.toString)
-    val childCanonical = Query.findCanonicalForBlob(graph, mutatedVertex.id.toString)
+    val parentCanonical = Query.findPhotoBlob(context.graph, context.q.photoBlob)
+    val childCanonical = Query.findCanonicalForBlob(context.graph, context.q.modifiedPhotoBlob)
     (childCanonical must beSome[Canonical]) and
       (childCanonical must_== parentCanonical)
   }
+
+
 }