--- conflicted
+++ resolved
@@ -38,11 +38,7 @@
     val molotovMan = graph + (Photo, Name -> "Molotov Man")
     val susan = graph + (Person, Name -> "Susan Meiselas")
     molotovMan --- (Author) --> molotovMan
-<<<<<<< HEAD
     graph.commit
-    graph.V must beNull
-=======
     graph.V must not beNull
->>>>>>> e9c3f0da
   }
 }