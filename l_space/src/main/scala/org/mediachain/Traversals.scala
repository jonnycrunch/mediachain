--- conflicted
+++ resolved
@@ -30,21 +30,11 @@
       .has(RawMetadataBlob.Keys.blob, raw.blob)
   }
 
-<<<<<<< HEAD
   def getCanonical(gs: GremlinScala[Vertex, _]): GremlinScala[Vertex, _] = {
     gs.untilWithTraverser {t =>
       t.get.label == "Canonical" ||
         t.get.in(DescribedBy, ModifiedBy).notExists
     }.repeat(_.in(ModifiedBy, DescribedBy)).hasLabel[Canonical]
-=======
-  def getCanonical(v: Vertex): GremlinScala[Vertex, _] = {
-    v.lift
-      .untilWithTraverser {t =>
-        t.get.label == "Canonical" ||
-          t.get.in(DescribedBy, ModifiedBy).notExists
-      }
-      .repeat(_.in(ModifiedBy, DescribedBy))
->>>>>>> 87b700cc
   }
 
   def getAuthor(gs: GremlinScala[Vertex, _]): GremlinScala[Vertex, _] = {
@@ -103,12 +93,8 @@
       traverseAndExtract(getRawMetadataForBlob) { RawMetadataNotFound() }
         .map(_.toCC[RawMetadataBlob])
 
-<<<<<<< HEAD
     def findRootRevision: Xor[BlobNotFound, Vertex] =
       traverseAndExtract(getRootRevision) { BlobNotFound() }
-=======
-      Xor.fromOption(result, RawMetadataNotFound())
-    }
 
     def findSubtreeXor: Xor[SubtreeError, Graph] = {
       val stepLabel = StepLabel[Graph]("subtree")
@@ -117,6 +103,5 @@
         .headOption
       Xor.fromOption(result, SubtreeError())
     }
->>>>>>> 87b700cc
   }
 }