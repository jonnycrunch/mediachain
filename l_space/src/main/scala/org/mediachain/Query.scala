--- conflicted
+++ resolved
@@ -5,13 +5,9 @@
 object Query {
   import gremlin.scala._
   import Traversals.GremlinScalaImplicits
-<<<<<<< HEAD
   import org.apache.tinkerpop.gremlin.tinkergraph.structure.TinkerGraph
-
-=======
   import GraphError._
   import cats.data.Xor
->>>>>>> 6810a332
 
   /** Finds a vertex with label "Person" and traits matching `p` in the graph
     * `g`.
@@ -62,7 +58,6 @@
         .getOrElse(Xor.left(CanonicalNotFound()))
   }
 
-<<<<<<< HEAD
   def findTreeForCanonical[T <: Canonical](graph: Graph, canonical: Canonical): Option[Graph] = {
     val stepLabel = StepLabel[Graph]("subGraph")
     canonical.getID
@@ -71,20 +66,12 @@
       }
   }
 
-  def findWorks(graph: Graph, p: Person): Option[List[Canonical]] = {
-    val personCanonical = findCanonicalForBlob(graph, p)
-    personCanonical
-      .flatMap(p => p.vertex(graph))
-      .map { v =>
-        v.in(AuthoredBy)
-=======
   def findWorks(graph: Graph, p: Person):
   Xor[GraphError, List[Canonical]] = {
     for {
       personCanonical <- findCanonicalForBlob(graph, p)
       vertex          <- personCanonical.vertex(graph)
       items = vertex.in(AuthoredBy)
->>>>>>> 6810a332
         .map(v => findCanonicalForBlob(graph, v))
         .toList
     } yield { items.flatMap(_.toList) }
