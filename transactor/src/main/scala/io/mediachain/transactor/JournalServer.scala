--- conflicted
+++ resolved
@@ -44,17 +44,8 @@
     val rockspath = rootdir + "/rocks.db"
     val address = getq("io.mediachain.transactor.server.address")
     val sslConfig = Transport.SSLConfig.fromProperties(conf)
-<<<<<<< HEAD
     val dynamoConfig = DynamoDatastore.Config.fromProperties(conf)
     val datastore = new PersistentDatastore(PersistentDatastore.Config(dynamoConfig, rockspath))
-=======
-    val dynamoBaseTable = getq("io.mediachain.transactor.dynamo.baseTable")
-    val dynamoEndpoint = getopt("io.mediachain.transactor.dynamo.endpoint")
-    val datastore = new PersistentDatastore(
-      PersistentDatastore.Config(
-        DynamoDatastore.Config(dynamoBaseTable, dynamoEndpoint),
-        rockspath))
->>>>>>> 0b2b2940
     datastore.start
     val server = Server.build(address, copycatdir, datastore, sslConfig)
     
