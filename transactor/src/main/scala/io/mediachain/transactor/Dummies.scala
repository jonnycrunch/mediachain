package io.mediachain.transactor

<<<<<<< HEAD
import io.mediachain.hashing.MultiHash

=======
>>>>>>> a87c9e84
import scala.collection.mutable.{HashMap => MHashMap, Map => MMap}

object Dummies {
  import io.mediachain.transactor.Types._
  import io.mediachain.util.cbor.CborAST._

  class DummyReference(val num: Int) extends Reference {
    override def equals(that: Any) = {
      that.isInstanceOf[DummyReference] &&
        this.num == that.asInstanceOf[DummyReference].num
    }
    override def hashCode = num
    override def toString = "dummy@" + num

    // CBOR serialization is not used for dummy references,
    // but having the base Reference type implement CborSerializable
    // greatly simplifies the serialization logic for objects that contain
    // references.
    val mediachainType = None
    override def toCbor = CMap.withStringKeys("@dummy-link" -> CInt(num))
  }

  class DummyStore extends Datastore {
    var seqno = 0
    val store: MMap[MultiHash, DataObject] = new MHashMap

    override def put(obj: Array[Byte], multihash: MultiHash): Unit = {}
    override def put(obj: DataObject): MultiHash = {
      val ref = MultiHash.hashWithSHA256(seqno.toString.getBytes)
      seqno += 1
      store += (ref -> obj)
      ref
    }

    def get(ref: MultiHash): Option[DataObject] = store.get(ref)
  }

}<|MERGE_RESOLUTION|>--- conflicted
+++ resolved
@@ -1,10 +1,7 @@
 package io.mediachain.transactor
 
-<<<<<<< HEAD
 import io.mediachain.hashing.MultiHash
 
-=======
->>>>>>> a87c9e84
 import scala.collection.mutable.{HashMap => MHashMap, Map => MMap}
 
 object Dummies {
