name := "transactor"
scalaVersion := "2.11.7"

libraryDependencies ++= Seq(
<<<<<<< HEAD
 "org.typelevel" %% "cats" % "0.4.1",
 "io.atomix.copycat" % "copycat-server" % "1.0.0-rc7",
 "io.atomix.copycat" % "copycat-client" % "1.0.0-rc7",
 "io.atomix.catalyst" % "catalyst-netty" % "1.0.7"
)
=======
)
>>>>>>> c48e9fb9
<|MERGE_RESOLUTION|>--- conflicted
+++ resolved
@@ -2,12 +2,7 @@
 scalaVersion := "2.11.7"
 
 libraryDependencies ++= Seq(
-<<<<<<< HEAD
- "org.typelevel" %% "cats" % "0.4.1",
  "io.atomix.copycat" % "copycat-server" % "1.0.0-rc7",
  "io.atomix.copycat" % "copycat-client" % "1.0.0-rc7",
  "io.atomix.catalyst" % "catalyst-netty" % "1.0.7"
-)
-=======
-)
->>>>>>> c48e9fb9
+)