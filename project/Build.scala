import sbt._
import Keys._
import sbtassembly.AssemblyKeys._
import sbtassembly._

object ApplicationBuild extends Build {
  override lazy val settings = super.settings ++ Seq(
    scalaVersion := "2.11.7"
  )
}

object LSpaceBuild extends Build{
  val lSpaceConfigPath = Option(System.getProperty("LSPACE_CONFIG_PATH"))
    .getOrElse("/etc/lspace/")

  lazy val scalaSettings = Seq(
    scalaVersion := "2.11.7",
    version := "0.0.1-WORKSHOP",
    scalacOptions ++= Seq("-Xlint", "-deprecation", "-Xfatal-warnings", "-feature"),
    libraryDependencies ++= Seq(
      "org.specs2" %% "specs2-core" % "3.7" % "test",
      "org.specs2" %% "specs2-junit" % "3.7" % "test",
      "org.specs2" %% "specs2-matcher-extra" % "3.7" % "test",
      "org.scalacheck" %% "scalacheck" % "1.13.0" % "test",
      "com.github.scopt" %% "scopt" % "3.4.0"
    ),
    scalacOptions in Test ++= Seq("-Yrangepos")
  )

  assemblyMergeStrategy in assembly := {
    case x if x.endsWith("project.clj") => MergeStrategy.discard // Leiningen build files
    case x if x.toLowerCase.startsWith("meta-inf") => MergeStrategy.discard // More bumf
    case _ => MergeStrategy.first
  }

  Resolver.sonatypeRepo("public")

  val orientdb_migrations_commit = "5f345cefda34f5671e6bb9e6c30312299d11f371"
  lazy val orientdb_migrations = ProjectRef(
    uri("git://github.com/mediachain/orientdb-migrations.git#" +
      orientdb_migrations_commit),
    "orientdb-migrations-root"
  )

  lazy val l_space = project
    .settings(scalaSettings: _*)
<<<<<<< HEAD
    .dependsOn(orientdb_migrations)
=======
    .dependsOn(core)

  lazy val translation_engine = project
    .settings(scalaSettings: _*)
    .dependsOn(l_space)
    .dependsOn(l_space % "test->test")
    .dependsOn(core)

  lazy val core = project
    .settings(scalaSettings: _*)
>>>>>>> adc70021

  lazy val root = (project in file("."))
    .aggregate(core, l_space,
      translation_engine)
}<|MERGE_RESOLUTION|>--- conflicted
+++ resolved
@@ -35,18 +35,9 @@
 
   Resolver.sonatypeRepo("public")
 
-  val orientdb_migrations_commit = "5f345cefda34f5671e6bb9e6c30312299d11f371"
-  lazy val orientdb_migrations = ProjectRef(
-    uri("git://github.com/mediachain/orientdb-migrations.git#" +
-      orientdb_migrations_commit),
-    "orientdb-migrations-root"
-  )
-
   lazy val l_space = project
     .settings(scalaSettings: _*)
-<<<<<<< HEAD
     .dependsOn(orientdb_migrations)
-=======
     .dependsOn(core)
 
   lazy val translation_engine = project
@@ -57,7 +48,14 @@
 
   lazy val core = project
     .settings(scalaSettings: _*)
->>>>>>> adc70021
+
+  val orientdb_migrations_commit = "5f345cefda34f5671e6bb9e6c30312299d11f371"
+  lazy val orientdb_migrations = ProjectRef(
+    uri("git://github.com/mediachain/orientdb-migrations.git#" +
+      orientdb_migrations_commit),
+    "orientdb-migrations-root"
+  )
+
 
   lazy val root = (project in file("."))
     .aggregate(core, l_space,
