import sbt._
import Keys._
import sbtassembly.AssemblyKeys._
import sbtassembly._
import complete.DefaultParsers._
import sbt.complete._

object ApplicationBuild extends Build {
  override lazy val settings = super.settings ++ Seq(
    scalaVersion := "2.11.7"
  )
}

object LSpaceBuild extends Build{
  val lSpaceConfigPath = Option(System.getProperty("LSPACE_CONFIG_PATH"))
    .getOrElse("/etc/lspace/")

  val partners: List[Parser[String]] = List("moma", "tate")
  val partnerParser = partners.reduce(_ | _)

  val acceptArgs = (' ' ~> partnerParser ~ (' ' ~> StringBasic))

  lazy val importDump = inputKey[Unit]("Import static data dump")
  val importDumpTask = importDump := {
    val args: (String, String) = acceptArgs.parsed
    println(args)
  }

  lazy val scalaSettings = Seq(
    scalaVersion := "2.11.7",
    version := "0.0.1-WORKSHOP",
    scalacOptions ++= Seq("-Xlint", "-deprecation", "-Xfatal-warnings"),
    libraryDependencies ++= Seq(
      "org.specs2" %% "specs2-core" % "3.7" % "test",
      "org.specs2" %% "specs2-junit" % "3.7" % "test",
      "org.scalacheck" %% "scalacheck" % "1.13.0" % "test",
      "com.github.scopt" %% "scopt" % "3.4.0"
    ),
    scalacOptions in Test ++= Seq("-Yrangepos"),
    importDumpTask
  )

  assemblyMergeStrategy in assembly := {
    case x if x.endsWith("project.clj") => MergeStrategy.discard // Leiningen build files
    case x if x.toLowerCase.startsWith("meta-inf") => MergeStrategy.discard // More bumf
    case _ => MergeStrategy.first
  }

  Resolver.sonatypeRepo("public")

  lazy val l_space = project
    .settings(scalaSettings: _*)

  lazy val translation_engine = project
    .settings(scalaSettings: _*)
    .dependsOn(l_space)
    .dependsOn(l_space % "test->test")

  lazy val root = (project in file("."))
<<<<<<< HEAD
    .aggregate(l_space)

}
=======
    .aggregate(l_space,
      translation_engine)
}
>>>>>>> 09f89621
<|MERGE_RESOLUTION|>--- conflicted
+++ resolved
@@ -57,12 +57,6 @@
     .dependsOn(l_space % "test->test")
 
   lazy val root = (project in file("."))
-<<<<<<< HEAD
-    .aggregate(l_space)
-
-}
-=======
     .aggregate(l_space,
       translation_engine)
 }
->>>>>>> 09f89621
