import sbt._
import Keys._
import sbtassembly.AssemblyKeys._
import sbtassembly.{MergeStrategy,PathList}
import com.trueaccord.scalapb.{ScalaPbPlugin => PB}

object MediachainBuild extends Build {
  updateOptions := updateOptions.value.withCachedResolution(true)

  val specs2Version = "3.7.3"
  val scalaCheckVersion = "1.13.1"

  override lazy val settings = super.settings ++ Seq(
    organization := "io.mediachain",
    version := "0.0.1",
    scalaVersion := "2.11.7",
    scalacOptions ++= Seq("-Xlint", "-deprecation", "-Xfatal-warnings",
      "-feature", "-language:higherKinds"),
    // resolvers += Resolver.mavenLocal, // local maven for tip debugging
    libraryDependencies ++= Seq(
      "org.typelevel" %% "cats" % "0.4.1",
      "org.typelevel" %% "dogs-core" % "0.2.2",
      "org.json4s" %% "json4s-jackson" % "3.3.0",
      "org.specs2" %% "specs2-core" % specs2Version % "test",
      "org.specs2" %% "specs2-junit" % specs2Version % "test",
      "org.specs2" %% "specs2-matcher-extra" % specs2Version % "test",
      "org.specs2" %% "specs2-scalacheck" % specs2Version % "test",
      "org.scalacheck" %% "scalacheck" % scalaCheckVersion % "test",
      "org.scala-lang.modules" %% "scala-java8-compat" % "0.8.0-RC1",
      "com.github.scopt" %% "scopt" % "3.4.0",
      "com.lihaoyi" % "ammonite-repl" % "0.5.7" % "test" cross CrossVersion.full
    ),
    scalacOptions in Test ++= Seq("-Yrangepos"),
    test in assembly := {}
  )

  lazy val utils = Project("utils", file("utils"))
    .settings(settings)

  // TODO: replace this with maven-published version
  val scalaMultihashCommit = "b2999d6c00b3acab6ea3ff5d0965634bed3a3823"
  lazy val scalaMultihash = RootProject(uri(
    s"git://github.com/mediachain/scala-multihash.git#$scalaMultihashCommit"
  ))

  lazy val transactor = Project("transactor", file("transactor"))
    .settings(settings ++ Seq(
      libraryDependencies ++= Seq(
        "io.atomix.copycat" % "copycat-server" % "1.1.0",
        "io.atomix.copycat" % "copycat-client" % "1.1.0",
        "io.atomix.catalyst" % "catalyst-netty" % "1.1.1",
        "org.slf4j" % "slf4j-api" % "1.7.21",
        "org.slf4j" % "slf4j-simple" % "1.7.21",
        "org.rocksdb" % "rocksdbjni" % "4.5.1",
        "com.amazonaws" % "aws-java-sdk-dynamodb" % "1.11.7",
        "com.amazonaws" % "aws-java-sdk-s3" % "1.11.7",
        "com.github.scopt" %% "scopt" % "3.4.0"
      ),
      assemblyMergeStrategy in assembly := {
        case "META-INF/io.netty.versions.properties" => 
          MergeStrategy.filterDistinctLines
        case x => 
          val oldStrategy = (assemblyMergeStrategy in assembly).value
          oldStrategy(x)
      },
      mainClass := Some("io.mediachain.transactor.Main")
    ))
    .dependsOn(protocol)
    .dependsOn(scalaMultihash)

  Resolver.sonatypeRepo("public")

  updateOptions := updateOptions.value.withCachedResolution(true)

  // TODO: use maven version
  val orientdb_migrations_commit = "5f345cefda34f5671e6bb9e6c30312299d11f371"
  lazy val orientdb_migrations = ProjectRef(
    uri("git://github.com/mediachain/orientdb-migrations.git#" +
      orientdb_migrations_commit),
    "orientdb-migrations-root"
  )

  lazy val protocol = Project("protocol", file("protocol"))
    .settings(settings ++ Seq(
      libraryDependencies ++= Seq(
        "co.nstant.in" % "cbor" % "0.7"
      )) ++
      PB.protobufSettings ++
      Seq(

        // tell protobuf compiler to use version 3 syntax
        PB.runProtoc in PB.protobufConfig := (args =>
          com.github.os72.protocjar.Protoc.runProtoc("-v300" +: args.toArray)),

        version in PB.protobufConfig := "3.0.0-beta-2",

        libraryDependencies ++= Seq(
          "io.grpc" % "grpc-all" % "0.14.0",
          "com.trueaccord.scalapb" %% "scalapb-runtime-grpc" %
            (PB.scalapbVersion in PB.protobufConfig).value
        )
      )
    )
    .dependsOn(scalaMultihash)

<<<<<<< HEAD
  // schema translator/ingester (candidate to spin out into own project)
  lazy val translation_engine = Project("translation_engine", file("translation_engine")).settings(settings ++ List(
    libraryDependencies ++= Seq(
      "org.json4s" %% "json4s-jackson" % "3.3.0"
    ),
    unmanagedClasspath in Test += baseDirectory.value / "test-resources"
  )).dependsOn(l_space)
    .dependsOn(l_space % "test->test")
    .dependsOn(core)

  lazy val rpc = Project("rpc", file("rpc")).settings(settings)
    .dependsOn(l_space)
    .dependsOn(l_space % "test->test")
    .dependsOn(protocol)
    .dependsOn(core)

  // core types, errors, etc (L-SPACE only, FIXME -- remove!!!)
  lazy val core = Project("core", file("core")).settings(settings ++ List(
    libraryDependencies ++= Seq(
      "com.michaelpollmeier" % "gremlin-scala_2.11" % "3.1.1-incubating.1",
      "org.json4s" %% "json4s-jackson" % "3.3.0"
    )
  ))

  lazy val predef =  """
  import com.orientechnologies.orient.core.Orient
  import org.apache.tinkerpop.gremlin.orientdb.OrientGraphFactory
  import gremlin.scala._
  import io.mediachain.Types._
  import io.mediachain.Traversals.{GremlinScalaImplicits, VertexImplicits}
  import io.mediachain.util.orient.MigrationHelper

  lazy val graph = MigrationHelper.newInMemoryGraph()
                     """.split("\n").mkString("; ")
  lazy val l_space = Project("l_space", file("l_space")).settings(settings ++ List(
    mainClass := Some("io.mediachain.LSpace"),

    libraryDependencies ++= Seq(
      "com.michaelpollmeier" % "gremlin-scala_2.11" % "3.1.1-incubating.1",
      "com.michaelpollmeier" % "orientdb-gremlin" % "3.1.0-incubating.1",
      "com.tinkerpop.blueprints" % "blueprints-core" % "2.6.0",
      "com.chuusai" %% "shapeless" % "2.2.5",
      "org.json4s" %% "json4s-jackson" % "3.2.11",
      "com.fasterxml.jackson.dataformat" % "jackson-dataformat-cbor" % "2.4.0",
      "org.bouncycastle" % "bcprov-jdk15on" % "1.54",
      "org.apache.directory.studio" % "org.apache.commons.codec" % "1.8"
    ),

    excludeDependencies ++= Seq(
      SbtExclusionRule("commons-logging", "commons-logging"),
      SbtExclusionRule("org.codehaus.groovy", "groovy"),
      SbtExclusionRule("org.codehaus.groovy", "groovy-groovysh"),
      SbtExclusionRule("org.codehaus.groovy", "groovy-console"),
      SbtExclusionRule("org.codehaus.groovy", "groovy-templates"),
      SbtExclusionRule("org.codehaus.groovy", "groovy-xml"),
      SbtExclusionRule("org.codehaus.groovy", "groovy-swing"),
      SbtExclusionRule("org.codehaus.groovy", "groovy-json"),
      SbtExclusionRule("org.codehaus.groovy", "groovy-jsr223")
    ),

    initialCommands in (Test, console) := "ammonite.repl.Main.run(\"" + predef + "\")"
  )).dependsOn(orientdb_migrations)
    .dependsOn(core)
  

=======
>>>>>>> 1cec3b04
  // aggregate means commands will cascade to the subprojects
  // dependsOn means classes will be available
  lazy val mediachain = (project in file("."))
    .aggregate(transactor, protocol)
}
<|MERGE_RESOLUTION|>--- conflicted
+++ resolved
@@ -103,74 +103,6 @@
     )
     .dependsOn(scalaMultihash)
 
-<<<<<<< HEAD
-  // schema translator/ingester (candidate to spin out into own project)
-  lazy val translation_engine = Project("translation_engine", file("translation_engine")).settings(settings ++ List(
-    libraryDependencies ++= Seq(
-      "org.json4s" %% "json4s-jackson" % "3.3.0"
-    ),
-    unmanagedClasspath in Test += baseDirectory.value / "test-resources"
-  )).dependsOn(l_space)
-    .dependsOn(l_space % "test->test")
-    .dependsOn(core)
-
-  lazy val rpc = Project("rpc", file("rpc")).settings(settings)
-    .dependsOn(l_space)
-    .dependsOn(l_space % "test->test")
-    .dependsOn(protocol)
-    .dependsOn(core)
-
-  // core types, errors, etc (L-SPACE only, FIXME -- remove!!!)
-  lazy val core = Project("core", file("core")).settings(settings ++ List(
-    libraryDependencies ++= Seq(
-      "com.michaelpollmeier" % "gremlin-scala_2.11" % "3.1.1-incubating.1",
-      "org.json4s" %% "json4s-jackson" % "3.3.0"
-    )
-  ))
-
-  lazy val predef =  """
-  import com.orientechnologies.orient.core.Orient
-  import org.apache.tinkerpop.gremlin.orientdb.OrientGraphFactory
-  import gremlin.scala._
-  import io.mediachain.Types._
-  import io.mediachain.Traversals.{GremlinScalaImplicits, VertexImplicits}
-  import io.mediachain.util.orient.MigrationHelper
-
-  lazy val graph = MigrationHelper.newInMemoryGraph()
-                     """.split("\n").mkString("; ")
-  lazy val l_space = Project("l_space", file("l_space")).settings(settings ++ List(
-    mainClass := Some("io.mediachain.LSpace"),
-
-    libraryDependencies ++= Seq(
-      "com.michaelpollmeier" % "gremlin-scala_2.11" % "3.1.1-incubating.1",
-      "com.michaelpollmeier" % "orientdb-gremlin" % "3.1.0-incubating.1",
-      "com.tinkerpop.blueprints" % "blueprints-core" % "2.6.0",
-      "com.chuusai" %% "shapeless" % "2.2.5",
-      "org.json4s" %% "json4s-jackson" % "3.2.11",
-      "com.fasterxml.jackson.dataformat" % "jackson-dataformat-cbor" % "2.4.0",
-      "org.bouncycastle" % "bcprov-jdk15on" % "1.54",
-      "org.apache.directory.studio" % "org.apache.commons.codec" % "1.8"
-    ),
-
-    excludeDependencies ++= Seq(
-      SbtExclusionRule("commons-logging", "commons-logging"),
-      SbtExclusionRule("org.codehaus.groovy", "groovy"),
-      SbtExclusionRule("org.codehaus.groovy", "groovy-groovysh"),
-      SbtExclusionRule("org.codehaus.groovy", "groovy-console"),
-      SbtExclusionRule("org.codehaus.groovy", "groovy-templates"),
-      SbtExclusionRule("org.codehaus.groovy", "groovy-xml"),
-      SbtExclusionRule("org.codehaus.groovy", "groovy-swing"),
-      SbtExclusionRule("org.codehaus.groovy", "groovy-json"),
-      SbtExclusionRule("org.codehaus.groovy", "groovy-jsr223")
-    ),
-
-    initialCommands in (Test, console) := "ammonite.repl.Main.run(\"" + predef + "\")"
-  )).dependsOn(orientdb_migrations)
-    .dependsOn(core)
-  
-
-=======
->>>>>>> 1cec3b04
   // aggregate means commands will cascade to the subprojects
   // dependsOn means classes will be available
   lazy val mediachain = (project in file("."))
